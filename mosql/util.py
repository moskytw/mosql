#!/usr/bin/env python
# -*- coding: utf-8 -*-

'''It provides the basic bricks to build SQLs.

The classes or functions you may use frequently:

.. autosummary ::
    raw
    default
    star
    param
    or_
    and_

It is designed for standard SQL and tested in PostgreSQL. If your database uses
non-standard SQL, such as MySQL, you may need to customize and override the
following functions.

.. autosummary ::
    escape
    format_param
    stringify_bool
    delimit_identifier
    escape_identifier

.. note::

    For MySQL, an official patch is here - :doc:`/mysql`.

If you need to customize more, the following classes may help you.

.. autosummary ::
    Clause
    Statement
    Query

.. versionchanged:: 0.1.6
    It is rewritten and totally different from old version.
'''

__all__ = [
    'escape', 'format_param', 'stringify_bool',
    'delimit_identifier', 'escape_identifier',
    'raw', 'param', 'default', '___', 'star',
    'qualifier', 'paren', 'value',
    'OptionError', 'allowed_options', 'identifier',
    'joiner',
    'concat_by_comma', 'concat_by_and', 'concat_by_space', 'concat_by_or',
    'OperatorError', 'allowed_operators',
    'build_where', 'build_set', 'build_on',
<<<<<<< HEAD
    'or_',
    'Clause', 'Statement', 'Query'
=======
    'or_', 'and_',
    'Clause', 'Statement', 'Query',
>>>>>>> 394c3b6a
]

import sys
if sys.version_info >= (3,):
    unicode = str
    basestring = str

from functools import wraps
from datetime import datetime, date, time

def escape(s):
    '''It escapes the value.

    By default, it just replaces ``'`` (single-quote) with ``''`` (two single-quotes).

    It aims at avoiding SQL injection. Here are some examples:

    >>> tmpl = "select * from person where person_id = '%s';"
    >>> evil_value = "' or true; -- "

    >>> print tmpl % evil_value
    select * from person where person_id = '' or true; -- ';

    >>> print tmpl % escape(evil_value)
    select * from person where person_id = '\'' or true; -- ';

    .. warning ::
        If you don't use utf-8 for your connection, such as big5, gbk, please
        use native escape function to ensure the security. See
        :mod:`mosql.psycopg2_escape` or :mod:`mosql.MySQLdb_escape` for more
        information.
    '''
    return s.replace("'", "''")

std_escape = escape

def format_param(s=''):
    '''It formats the parameter of prepared statement.

    By default, it formats the parameter in `pyformat
    <http://www.python.org/dev/peps/pep-0249/#paramstyle>`_.

    >>> format_param('name')
    '%(name)s'

    >>> format_param()
    '%s'
    '''
    return '%%(%s)s' % s if s else '%s'

std_format_param = format_param

def stringify_bool(b):
    '''It stringifies the bool.

    By default, it returns ``'TRUE'`` if `b` is true, otherwise it returns
    ``'FALSE'``.
    '''
    return 'TRUE' if b else 'FALSE'

std_stringify_bool = stringify_bool

def delimit_identifier(s):
    '''It delimits the identifier.

    By default, it conforms the standard to encloses the identifier, `s`, by
    ``"`` (double quote).

    .. note ::
        It is disableable. Set it ``None`` to disable the feature of delimiting
        identifiers. But you have responsibility to ensure the security if you
        disable it.
    '''
    return '"%s"' % s

std_delimit_identifier = delimit_identifier

def escape_identifier(s):
    r'''It escapes the identifier.

    By default, it just replaces ``"`` (double-quote) with ``""`` (two double-quotes).

    It also aims at avoid SQL injection. Here are some examples:

    >>> tmpl = 'select * from person where "%s" = \'mosky\';'
    >>> evil_identifier = 'person_id" = \'\' or true; -- '

    >>> print tmpl % evil_identifier
    select * from person where "person_id" = '' or true; -- " = 'mosky';

    >>> print tmpl % escape_identifier(evil_identifier)
    select * from person where "person_id"" = '' or true; -- " = 'mosky';
    '''
    return s.replace('"', '""')

std_escape_identifier = escape_identifier

class raw(str):
    '''The qualifier function do noting when the input is an instance of this
    class. This is a subclass of built-in `str` type.

    .. warning ::
        You have responsibility to ensure the security if you use this class.
    '''

    def __repr__(self):
        return 'raw(%r)' % str(self)

default = raw('DEFAULT')
'The ``DEFAULT`` keyword in SQL.'

star = raw('*')
'The ``*`` keyword in SQL.'

class param(str):
    '''The :func:`value` builds this type as a parameter for the prepared statement.

    >>> value(param(''))
    '%s'
    >>> value(param('name'))
    '%(name)s'

    This is just a subclass of built-in `str` type.

    The :class:`___` is an alias of it.
    '''

    def __repr__(self):
        return 'param(%r)' % self

___ = param

def _is_iterable_not_str(x):
    return not isinstance(x, basestring) and hasattr(x, '__iter__')

def qualifier(f):
    '''A decorator which makes all items in an `iterable` apply a qualifier
    function, `f`, or simply apply the qualifier function to the input if the
    input is not an `iterable`.

    The `iterable` here means the iterable except string.

    It also makes a qualifier function returns the input without changes if the
    input is an instance of :class:`raw`.
    '''

    @wraps(f)
    def qualifier_wrapper(x):
        if isinstance(x, raw):
            return x
        elif _is_iterable_not_str(x):
            return [item if isinstance(item, raw) else f(item) for item in x]
        else:
            return f(x)

    return qualifier_wrapper

def _quote_str(x):
    return "'%s'" % escape(x)

def _quote_datetime(x):
    return "'%s'" % x

_type_handler_map = {
    str     : _quote_str,
    unicode : _quote_str,
    bool    : stringify_bool,
    datetime: _quote_datetime,
    date    : _quote_datetime,
    time    : _quote_datetime,
    raw     : lambda x: x,
    # it should be a lazy evaluation to be patchable
    param   : lambda x: format_param(x),
}

def _is_select(x):
    return isinstance(x, basestring) and x.startswith('SELECT ')

@qualifier
def value(x):
    '''A qualifier function for values.

    >>> print value('normal string')
    'normal string'

    >>> print value(u'normal unicode')
    'normal unicode'

    >>> print value(True)
    TRUE

    >>> print value(datetime(2013, 4, 19, 14, 41, 10))
    '2013-04-19 14:41:10'

    >>> print value(date(2013, 4, 19))
    '2013-04-19'

    >>> print value(time(14, 41, 10))
    '14:41:10'

    >>> print value(raw('count(person_id) > 1'))
    count(person_id) > 1

    >>> print value(param('myparam'))
    %(myparam)s
    '''

    if x is None:
        return 'NULL'
    elif _is_select(x):
        return paren(x)
    else:
        handler =  _type_handler_map.get(type(x))
        if handler:
            return handler(x)
        else:
            for t in _type_handler_map:
                if isinstance(x, t):
                    return _type_handler_map[t](x)
            else:
                return str(x)

class OptionError(Exception):
    '''The instance of it will be raised when :func:`identifier` detects an
    invalid option.

    .. seealso ::
        The operators allowed --- :attr:`allowed_options`.'''

    def __init__(self, op):
        self.op = op

    def __str__(self):
        return 'this option is not allowed: %r' % self.op

allowed_options = set(['DESC', 'ASC'])
'''The options which are allowed by :func:`identifier`.

An :exc:`OptionError` is raised if an option not allowed is found.

.. note ::
    It is disableable. Set it ``None`` to disable the feature of checking the
    option. But you have responsibility to ensure the security if you disable
    it.
'''

def _is_pair(x):
    return _is_iterable_not_str(x) and len(x) == 2

@qualifier
def identifier(s):
    '''A qualifier function for identifiers.

    It uses the :func:`delimit_identifier` and :func:`escape_identifier` to
    qualifiy the input.

    It returns the input with no changes if :func:`delimit_identifier` is
    ``None``.

    >>> print identifier('column_name')
    "column_name"

    >>> print identifier('column_name desc')
    "column_name" DESC

    >>> print identifier('table_name.column_name')
    "table_name"."column_name"

    >>> print identifier('table_name.column_name DESC')
    "table_name"."column_name" DESC
    '''

    if _is_select(s):
        return paren(s)
    elif _is_pair(s):
        return '%s AS %s' % (identifier(s[0]), identifier(s[1]))
    elif delimit_identifier is None:
        return s
    elif s.find('.') == -1 and s.find(' ') == -1:
        return delimit_identifier(escape_identifier(s))
    else:

        t, _, c = s.rpartition('.')
        c, _, op = c.partition(' ')

        r = ''

        if t:
            t = delimit_identifier(escape_identifier(t))
            r += t+'.'

        if c:
            c = delimit_identifier(escape_identifier(c))
            r += c

        if op:
            op = op.upper()
            if allowed_options is not None and op not in allowed_options:
                raise OptionError(op)
            r += ' '+op

        return r

@qualifier
def paren(s):
    '''A qualifier function which encloses the input with ``()`` (paren).'''
    return '(%s)' % s

def joiner(f):
    '''A decorator which makes the input apply this function only if the input
    is an `iterable`, otherwise it just returns the same input.

    The `iterable` here means the iterable except string.
    '''

    @wraps(f)
    def joiner_wrapper(x):
        if _is_iterable_not_str(x):
            return f(x)
        else:
            return x

    return joiner_wrapper

@joiner
def concat_by_and(i):
    '''A joiner function which concats the iterable by ``'AND'``.'''
    return ' AND '.join(i)

@joiner
def concat_by_or(i):
    '''A joiner function which concats the iterable by ``'OR'``.'''
    return ' OR '.join(i)

@joiner
def concat_by_space(i):
    '''A joiner function which concats the iterable by a space.'''
    return ' '.join(i)

@joiner
def concat_by_comma(i):
    '''A joiner function which concats the iterable by ``,`` (comma).'''
    return ', '.join(i)

class OperatorError(Exception):
    '''The instance of it will be raised when :func:`build_where` detects an
    invalid operator.

    .. seealso ::
        The operators allowed --- :attr:`allowed_operators`.'''

    def __init__(self, op):
        self.op = op

    def __str__(self):
        return 'this operator is not allowed: %r' % self.op

allowed_operators = set([
    '<', '>', '<=', '>=', '=', '<>', '!=',
    'IS', 'IS NOT',
    'IN', 'NOT IN',
    'LIKE', 'NOT LIKE',
    'SIMILAR TO', 'NOT SIMILAR TO',
    '~', '~*', '!~', '!~*',
])
'''The operators which are allowed by :func:`build_where`.

An :exc:`OperatorError` is raised if an operator not allowed is found.

.. note ::
    It is disableable. Set it ``None`` to disable the feature of checking the
    operator. But you have responsibility to ensure the security if you disable
    it.
'''

def _to_pairs(x):

    if hasattr(x, 'iteritems'):
        x = x.iteritems()
    elif hasattr(x, 'items'):
        x = x.items()

    return x

def _build_condition(x, key_qualifier=identifier, value_qualifier=value):

    ps = _to_pairs(x)

    pieces = []

    for k, v in ps:

        # find the op

        op = ''

        # TODO: let user use subquery with operator in first (key) part
        if not isinstance(k, raw):

            # split the op out
            space_pos = k.find(' ')
            if space_pos != -1:
                k, op = k[:space_pos], k[space_pos+1:].strip()

            if not op:
                if _is_iterable_not_str(v):
                    op = 'IN'
                elif v is None:
                    op = 'IS'
                else:
                    op = '='
            else:
                op = op.upper()
                if allowed_operators is not None and op not in allowed_operators:
                    raise OperatorError(op)

        # feature of autoparam
        if isinstance(v, type) and v.__name__ == 'param':
            v = param(k)

        # qualify the v
        v = value_qualifier(v)
        if _is_iterable_not_str(v):
            v = paren(concat_by_comma(v))

        # qualify the k
        k = key_qualifier(k)

        if op:
            pieces.append('%s %s %s' % (k, op, v))
        else:
            pieces.append('%s %s' % (k, v))

    return concat_by_and(pieces)

@joiner
def build_where(x):
    r'''A joiner function which builds the where-list of SQL from a `dict` or
    `pairs`.

    If input is a `dict` or `pairs`:

    >>> print build_where({'detail_id': 1, 'age >= ': 20, 'created': date(2013, 4, 16)})
    "created" = '2013-04-16' AND "detail_id" = 1 AND "age" >= 20

    >>> print build_where((('detail_id', 1), ('age >= ', 20), ('created', date(2013, 4, 16))))
    "detail_id" = 1 AND "age" >= 20 AND "created" = '2013-04-16'

    Building prepared where:

    >>> print build_where({'custom_param': param('my_param'), 'auto_param': param, 'using_alias': ___})
    "auto_param" = %(auto_param)s AND "using_alias" = %(using_alias)s AND "custom_param" = %(my_param)s

    It does noting if input is a string:

    >>> print build_where('"detail_id" = 1 AND "age" >= 20 AND "created" = \'2013-04-16\'')
    "detail_id" = 1 AND "age" >= 20 AND "created" = '2013-04-16'

    The default operator will be changed by the value.

    >>> print build_where({'name': None})
    "name" IS NULL

    >>> print build_where({'person_id': ['andy', 'bob']})
    "person_id" IN ('andy', 'bob')

    It is possible to customize your operators:

    >>> print build_where({'email like': '%@gmail.com%'})
    "email" LIKE '%@gmail.com%'

    >>> print build_where({raw('count(person_id) >'): 10})
    count(person_id) > 10

    .. seealso ::
        By default, the operators are limited. Check the :attr:`allowed_operators`
        for more information.
    '''
    return _build_condition(x, identifier, value)

@joiner
def build_set(x):
    r'''A joiner function which builds the set-list of SQL from a `dict` or
    pairs.

    If input is a `dict` or `pairs`:

    >>> print build_set({'a': 1, 'b': True, 'c': date(2013, 4, 16)})
    "a"=1, "c"='2013-04-16', "b"=TRUE

    >>> print build_set((('a', 1), ('b', True), ('c', date(2013, 4, 16))))
    "a"=1, "b"=TRUE, "c"='2013-04-16'

    Building prepared set:

    >>> print build_set({'custom_param': param('myparam'), 'auto_param': param})
    "auto_param"=%(auto_param)s, "custom_param"=%(myparam)s

    It does noting if input is a string:

    >>> print build_set('"a"=1, "b"=TRUE, "c"=\'2013-04-16\'')
    "a"=1, "b"=TRUE, "c"='2013-04-16'
    '''

    ps = _to_pairs(x)

    pieces = []
    for k, v in ps:

        # feature of autoparam
        if isinstance(v, type) and v.__name__ == 'param':
            v = param(k)

        pieces.append('%s=%s' % (identifier(k), value(v)))

    return concat_by_comma(pieces)

@joiner
def build_on(x):
    '''A joiner function which builds the on-list of SQL from a `dict` or pairs.
    The difference from :func:`build_where` is the value here will be treated as
    an identifier.

    >>> print build_on({'person_id': 'friend_id'})
    "person_id" = "friend_id"

    >>> print build_on((('person.person_id', 'detail.person_id'), ))
    "person"."person_id" = "detail"."person_id"

    >>> print build_on({'person.age >': raw(20)})
    "person"."age" > 20
    '''
    return _build_condition(x, identifier, identifier)

def or_(conditions):
    '''It concats the conditions by ``OR``.

    .. versionchanged:: 0.7.2
        It helps you to add parens now.

    .. versionadded :: 0.6

    >>> print or_(({'person_id': 'andy'}, {'person_id': 'bob'}))
    ("person_id" = 'andy') OR ("person_id" = 'bob')
    '''

    return concat_by_or(paren(build_where(c)) for c in conditions)

def and_(conditions):
    '''It concats the conditions by ``AND``.

    .. versionadded :: 0.7.3

    >>> print and_(({'person_id': 'andy'}, {'name': 'Andy'}))
    ("person_id" = 'andy') AND ("name" = 'Andy')
    '''

    return concat_by_and(paren(build_where(c)) for c in conditions)

# NOTE: To keep simple, the below classes shouldn't rely on the above functions

class Clause(object):
    '''It represents a clause of SQL.

    :param prefix: the lead word(s) of this clause
    :type prefix: str
    :param formatters: the qualifier or joiner functions
    :type formatters: sequence
    :param hidden: it decides the prefix will be hidden or not
    :type hidden: bool
    :param alias: another name of this clause
    :type alias: str
    :param default: it will be used if you pass ``None`` to :meth:`format`
    :type default: str

    The :func:`qualifier` functions:

    .. autosummary ::

        value
        identifier
        paren

    The :func:`joiner` functions:

    .. autosummary ::
        build_where
        build_set
        build_on
        concat_by_comma
        concat_by_and
        concat_by_space
        concat_by_or

    Here is an example of using :class:`Clause`:

    >>> values = Clause('values', (value, concat_by_comma, paren))

    >>> print values.format(('a', 'b', 'c'))
    VALUES ('a', 'b', 'c')

    >>> print values.format((default, 'b', 'c'))
    VALUES (DEFAULT, 'b', 'c')

    >>> print values.format((raw('r'), 'b', 'c'))
    VALUES (r, 'b', 'c')

    .. versionchanged :: 0.6
        Added two arguments, `alias` and `default`.
    '''

    def __init__(self, name, formatters, hidden=False, alias=None, default=None):

        self.prefix = name.upper()
        self.formatters = formatters
        self.hidden = hidden

        # the default and possibles both are used by Statement
        self.default = default
        self.possibles = []

        if alias:
            self.possibles.append(alias)

        lower_name = name.lower()
        underscore_lower_name = lower_name.replace(' ', '_')
        self.possibles.append(underscore_lower_name)

        if lower_name != underscore_lower_name:
            self.possibles.append(lower_name)

    def format(self, x):
        '''Apply `x` to this clause template.

        :rtype: str
        '''

        for formatter in self.formatters:
            x = formatter(x)

        if _is_iterable_not_str(x):
            x = ''.join(x)

        if self.hidden:
            return '%s' % x
        else:
            return '%s %s' % (self.prefix, x)

    def __repr__(self):
        return 'Clause(%r, %r)' % (self.prefix, self.formatters)

class Statement(object):
    '''It represents a statement of SQL.

    :param clauses: the clauses which consist this statement
    :type clauses: :class:`Clause`
    :param preprocessor: a preprocessor for the argument, `clause_args`, of the :meth:`format`
    :type preprocessor: function

    Here is an example of using :class:`Statement`:

    >>> insert_into = Clause('insert into', (identifier, ))
    >>> columns     = Clause('columns'    , (identifier, concat_by_comma, paren), hidden=True)
    >>> values      = Clause('values'     , (value, concat_by_comma, paren))

    >>> insert_into_stat = Statement((insert_into, columns, values))

    >>> print insert_into_stat.format({
    ...     'insert into': 'person',
    ...     'columns'    : ('person_id', 'name'),
    ...     'values'     : ('daniel', 'Diane Leonard'),
    ... })
    INSERT INTO "person" ("person_id", "name") VALUES ('daniel', 'Diane Leonard')

    .. versionchanged :: 0.6
        Added `preprocessor`.
    '''

    def __init__(self, clauses, preprocessor=None):
        self.clauses = clauses
        self.preprocessor = preprocessor

    def format(self, clause_args):
        '''Apply the `clause_args` to each clauses.

        :param clause_args: the arguments for the clauses
        :type clause_args: dict

        :rtype: str
        '''

        if self.preprocessor:
            clause_args = clause_args.copy()
            self.preprocessor(clause_args)

        pieces = []
        for clause in self.clauses:

            arg = None
            for possible in clause.possibles:
                try:
                    arg = clause_args[possible]
                except KeyError:
                    continue
                else:
                    break

            if arg is None and clause.default:
                arg = clause.default

            if arg is not None:
                pieces.append(clause.format(arg))

        return ' '.join(pieces)

    def __repr__(self):
        return 'Statement(%r)' % self.clauses

def _merge_dicts(default, *updates):
    result = default.copy()
    for update in updates:
        result.update(update)
    return result

class Query(object):
    '''It makes a partial :class:`Statement`.

    :param statement: a statement
    :type statement: :class:`Statement`
    :param positional_keys: the positional arguments accepted by :meth:`stringify`.
    :type positional_keys: sequence
    :param clause_args: the arguments of the clauses you want to predefine
    :type clause_args: dict

    .. versionadded :: 0.6
    '''

    def __init__(self, statement, positional_keys=None, clause_args=None):

        self.statement = statement
        self.positional_keys = positional_keys

        if clause_args is None:
            self.clause_args = {}
        else:
            self.clause_args = clause_args

    def breed(self, clause_args=None):
        '''It merges the `clause_args` from both this instance and the argument,
        and then create new :class:`Query` instance by that.'''
        return Query(
            self.statement,
            self.positional_keys,
            _merge_dicts(self.clause_args, clause_args)
        )

    def format(self, clause_args=None):
        '''It merges the `clause_args` from both this instance and the
        arguments, and then apply to the statement.'''
        clause_args = _merge_dicts(self.clause_args, clause_args)
        return self.statement.format(clause_args)

    def stringify(self, *positional_values, **clause_args):
        '''It is same as the :meth:`format`, but it let you use keyword
        arguments.

        A :class:`Query` instance is callable. When you call it, it uses this
        method to handle.
        '''

        if self.positional_keys and positional_values:
            for k, v in zip(self.positional_keys, positional_values):
                clause_args.setdefault(k, v)

        return self.format(clause_args)

    def __call__(self, *positional_values, **clause_args):
        '''It is same as the :meth:`stringify`. It is for backward-compatibility, and not encourage to use.'''
        return self.stringify(*positional_values, **clause_args)

    def __repr__(self):
        return 'Query(%r, %r, %r)' % (self.statement, self.positional_keys, self.clause_args)

if __name__ == '__main__':
    import doctest
    doctest.testmod()<|MERGE_RESOLUTION|>--- conflicted
+++ resolved
@@ -49,13 +49,8 @@
     'concat_by_comma', 'concat_by_and', 'concat_by_space', 'concat_by_or',
     'OperatorError', 'allowed_operators',
     'build_where', 'build_set', 'build_on',
-<<<<<<< HEAD
-    'or_',
+    'or_', 'and_',
     'Clause', 'Statement', 'Query'
-=======
-    'or_', 'and_',
-    'Clause', 'Statement', 'Query',
->>>>>>> 394c3b6a
 ]
 
 import sys
