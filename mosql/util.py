--- conflicted
+++ resolved
@@ -367,13 +367,8 @@
 
 @qualifier
 def paren(s):
-<<<<<<< HEAD
     '''A qualifier function which encloses the input with ``()`` (paren).'''
-    return '(%s)' % s
-=======
-    '''A qualifier function which encloses the input with () (paren).'''
     return raw('(%s)' % s)
->>>>>>> e8d4f75a
 
 def joiner(f):
     '''A decorator which makes the input apply this function only if the input
